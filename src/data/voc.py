import numpy as np
from utils.box_utils import get_anchor_labels
from utils.data_mappings import voc_name_to_id
from data.general import compute_scales
import torchvision.transforms.functional as tvtf


<<<<<<< HEAD
def create_voc_targets(data, labels, data_transform, resize_shape, anchor_boxes, pos_iou_thresh=0.7,
                       neg_iou_thresh=0.3, pos_ratio=0.5, num_samples=256, mark_max_gt_anchors=True):
    orig_width, orig_height = data.size
    new_width, new_height = resize_shape
=======
def create_voc_targets(data, labels, data_transform, anchor_boxes, min_shape=(600, 600), max_shape=(1000, 1000),
                       pos_iou_thresh=0.7, neg_iou_thresh=0.3, pos_ratio=0.5, num_samples=256,
                       mark_max_gt_anchors=True, random_flip=False, use_difficult=True):
    flipped = False
    if random_flip and np.random.choice([True, False]):
        data = tvtf.hflip(data)
        flipped = True
>>>>>>> f1abffa4

    orig_img = data
    orig_width, orig_height = data.size

    scale_h, scale_w = compute_scales((orig_height, orig_width), min_shape, max_shape)
    valid_height = int(round(scale_h * orig_height))
    valid_width = int(round(scale_w * orig_width))

    num_anchors = anchor_boxes.shape[0]
    valid_anchors = np.nonzero(
        np.concatenate((anchor_boxes[:, :2] >= 0,
                        anchor_boxes[:, 2:3] <= valid_width - 1,
                        anchor_boxes[:, 3:4] <= valid_height - 1),
                       axis=1).all(axis=1))[0]

    if float(new_width) / orig_width < float(new_height) / orig_height:
        scale = float(new_width) / orig_width
    else:
        scale = float(new_height) / orig_height

    valid_width = int(round(orig_width * scale))
    valid_height = int(round(orig_height * scale))

    valid_anchors = np.nonzero(
        np.concatenate((anchor_boxes[:, :2] >= 0,
                        anchor_boxes[:, 2:3] < valid_width,
                        anchor_boxes[:, 3:4] < valid_height),
                       axis=1).all(axis=1))[0]

    obj_labels = labels['annotation']['object']
    if not isinstance(obj_labels, list):
        obj_labels = [obj_labels]

    if len(obj_labels) > 0:
        gt_class_labels = np.array([voc_name_to_id[label['name']] for label in obj_labels if use_difficult or
                                    not int(label['difficult'])], dtype=np.int32)
        gt_difficult = np.array([int(label['difficult']) for label in obj_labels if use_difficult or not
                                 int(label['difficult'])], dtype=np.bool)
        # tested, x/y-min/max use matlab indexing (e.g. xmin, xmax = 1, img_width corresponds to entire image)
        gt_boxes = np.array([[int(label['bndbox'][k]) - 1 for k in ['xmin', 'ymin', 'xmax', 'ymax']]
                              for label in obj_labels if use_difficult or not int(label['difficult'])], dtype=np.float32)
        gt_boxes[:, :2] -= 0.5
        gt_boxes[:, 2:] += 0.5
        if flipped:
            gt_boxes[:, ::2] = orig_width - gt_boxes[:, -2::-2]

<<<<<<< HEAD
        gt_boxes *= scale
=======
        scale_y, scale_x = scale_h, scale_w
        gt_boxes[:, ::2] *= scale_x
        gt_boxes[:, 1::2] *= scale_y
>>>>>>> f1abffa4
    else:
        gt_class_labels = np.zeros((0,), dtype=np.int32)
        gt_difficult = np.zeros((0,), dtype=np.bool)
        gt_boxes = np.zeros((0, 4), dtype=np.float32)

    # image_ids and ignore are not used in pascal voc
    gt_image_id = 0
    ignore = np.zeros(gt_class_labels.shape, dtype=np.bool)

    valid_anchor_boxes = anchor_boxes[valid_anchors, :]

    # randomly select num_samples anchors to score against try to choose pos/neg ratio of pos_ratio
    valid_positive_index, valid_negative_index, positive_class, positive_loc = \
        get_anchor_labels(valid_anchor_boxes, gt_boxes, gt_class_labels, pos_iou_thresh,
                          neg_iou_thresh, pos_ratio, num_samples, mark_max_gt_anchors)

    positive_index = valid_anchors[valid_positive_index]
    negative_index = valid_anchors[valid_negative_index]

    # construct final labels
    anchor_loc_final = np.zeros((num_anchors, 4), dtype=np.float32)
    anchor_loc_final[positive_index] = positive_loc

    anchor_obj_final = np.full((num_anchors,), -1, dtype=np.int64)
    anchor_obj_final[positive_index] = 1
    anchor_obj_final[negative_index] = 0

    valid_shape = (valid_height, valid_width)

    # gt_boxes and gt_class_labels need to be ignored during collate
    return data_transform(data), (anchor_obj_final, anchor_loc_final, gt_boxes, gt_class_labels,
                                  gt_image_id, gt_difficult, ignore, valid_shape, orig_img)<|MERGE_RESOLUTION|>--- conflicted
+++ resolved
@@ -5,12 +5,6 @@
 import torchvision.transforms.functional as tvtf
 
 
-<<<<<<< HEAD
-def create_voc_targets(data, labels, data_transform, resize_shape, anchor_boxes, pos_iou_thresh=0.7,
-                       neg_iou_thresh=0.3, pos_ratio=0.5, num_samples=256, mark_max_gt_anchors=True):
-    orig_width, orig_height = data.size
-    new_width, new_height = resize_shape
-=======
 def create_voc_targets(data, labels, data_transform, anchor_boxes, min_shape=(600, 600), max_shape=(1000, 1000),
                        pos_iou_thresh=0.7, neg_iou_thresh=0.3, pos_ratio=0.5, num_samples=256,
                        mark_max_gt_anchors=True, random_flip=False, use_difficult=True):
@@ -18,7 +12,6 @@
     if random_flip and np.random.choice([True, False]):
         data = tvtf.hflip(data)
         flipped = True
->>>>>>> f1abffa4
 
     orig_img = data
     orig_width, orig_height = data.size
@@ -32,20 +25,6 @@
         np.concatenate((anchor_boxes[:, :2] >= 0,
                         anchor_boxes[:, 2:3] <= valid_width - 1,
                         anchor_boxes[:, 3:4] <= valid_height - 1),
-                       axis=1).all(axis=1))[0]
-
-    if float(new_width) / orig_width < float(new_height) / orig_height:
-        scale = float(new_width) / orig_width
-    else:
-        scale = float(new_height) / orig_height
-
-    valid_width = int(round(orig_width * scale))
-    valid_height = int(round(orig_height * scale))
-
-    valid_anchors = np.nonzero(
-        np.concatenate((anchor_boxes[:, :2] >= 0,
-                        anchor_boxes[:, 2:3] < valid_width,
-                        anchor_boxes[:, 3:4] < valid_height),
                        axis=1).all(axis=1))[0]
 
     obj_labels = labels['annotation']['object']
@@ -65,13 +44,9 @@
         if flipped:
             gt_boxes[:, ::2] = orig_width - gt_boxes[:, -2::-2]
 
-<<<<<<< HEAD
-        gt_boxes *= scale
-=======
         scale_y, scale_x = scale_h, scale_w
         gt_boxes[:, ::2] *= scale_x
         gt_boxes[:, 1::2] *= scale_y
->>>>>>> f1abffa4
     else:
         gt_class_labels = np.zeros((0,), dtype=np.int32)
         gt_difficult = np.zeros((0,), dtype=np.bool)
